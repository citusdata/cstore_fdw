/*-------------------------------------------------------------------------
 *
 * cstore_writer.c
 *
 * This file contains function definitions for writing cstore files. This
 * includes the logic for writing file level metadata, writing row stripes,
 * and calculating block skip nodes.
 *
 * Copyright (c) 2014, Citus Data, Inc.
 *
 * $Id$
 *
 *-------------------------------------------------------------------------
 */


#include "postgres.h"
#include "cstore_fdw.h"
#include "cstore_metadata_serialization.h"

#include <sys/stat.h>
#include "access/nbtree.h"
#include "catalog/pg_collation.h"
#include "commands/defrem.h"
#include "optimizer/var.h"
#include "port.h"
#include "storage/fd.h"
#include "utils/memutils.h"
#include "utils/lsyscache.h"
#include "utils/pg_lzcompress.h"
#include "utils/rel.h"


static void CStoreWriteFooter(StringInfo footerFileName, TableFooter *tableFooter);
static StripeData * CreateEmptyStripeData(uint32 stripeMaxRowCount, uint32 blockRowCount,
										  uint32 columnCount);
static StripeSkipList * CreateEmptyStripeSkipList(uint32 stripeMaxRowCount,
												  uint32 blockRowCount,
												  uint32 columnCount);
static StripeMetadata FlushStripe(TableWriteState *writeState);
static StringInfo * CreateSkipListBufferArray(StripeSkipList *stripeSkipList,
											  TupleDesc tupleDescriptor);
static StripeFooter * CreateStripeFooter(StripeSkipList *stripeSkipList,
										 StringInfo *skipListBufferArray);
static StringInfo SerializeBoolArray(bool *boolArray, uint32 boolArrayLength);
static void SerializeSingleDatum(StringInfo datumBuffer, Datum datum,
								 bool datumTypeByValue, int datumTypeLength,
								 char datumTypeAlign);
static void SerializeBlockData(TableWriteState *writeState, uint32 blockIndex,
							   uint32 rowCount);
static void UpdateBlockSkipNodeMinMax(ColumnBlockSkipNode *blockSkipNode,
									  Datum columnValue, bool columnTypeByValue,
									  int columnTypeLength, Oid columnCollation,
									  FmgrInfo *comparisonFunction);
static Datum DatumCopy(Datum datum, bool datumTypeByValue, int datumTypeLength);
static void AppendStripeMetadata(TableFooter *tableFooter,
								 StripeMetadata stripeMetadata);
static void WriteToFile(FILE *file, void *data, uint32 dataLength);
static void SyncAndCloseFile(FILE *file);
static StringInfo CopyStringInfo(StringInfo sourceString);


/*
 * CStoreBeginWrite initializes a cstore data load operation and returns a table
 * handle. This handle should be used for adding the row values and finishing the
 * data load operation. If the cstore footer file already exists, we read the
 * footer and then seek to right after the last stripe  where the new stripes
 * will be added.
 */
TableWriteState *
CStoreBeginWrite(const char *filename, CompressionType compressionType,
				 uint64 stripeMaxRowCount, uint32 blockRowCount,
				 TupleDesc tupleDescriptor)
{
	TableWriteState *writeState = NULL;
	FILE *tableFile = NULL;
	StringInfo tableFooterFilename = NULL;
	TableFooter *tableFooter = NULL;
	FmgrInfo **comparisonFunctionArray = NULL;
	MemoryContext stripeWriteContext = NULL;
	uint64 currentFileOffset = 0;
	uint32 columnCount = 0;
	uint32 columnIndex = 0;
	struct stat statBuffer;
	int statResult = 0;
	bool *columnMaskArray = NULL;
	BlockDataBuffers **blockDataBuffers = NULL;

	tableFooterFilename = makeStringInfo();
	appendStringInfo(tableFooterFilename, "%s%s", filename, CSTORE_FOOTER_FILE_SUFFIX);

	statResult = stat(tableFooterFilename->data, &statBuffer);
	if (statResult < 0)
	{
		tableFile = AllocateFile(filename, "w");
		if (tableFile == NULL)
		{
			ereport(ERROR, (errcode_for_file_access(),
							errmsg("could not open file \"%s\" for writing: %m",
								   filename)));
		}

		tableFooter = palloc0(sizeof(TableFooter));
		tableFooter->blockRowCount = blockRowCount;
		tableFooter->stripeMetadataList = NIL;
	}
	else
	{
		tableFile = AllocateFile(filename, "r+");
		if (tableFile == NULL)
		{
			ereport(ERROR, (errcode_for_file_access(),
							errmsg("could not open file \"%s\" for writing: %m",
								   filename)));
		}

		tableFooter = CStoreReadFooter(tableFooterFilename);
	}

	/*
	 * If stripeMetadataList is not empty, jump to the position right after
	 * the last position.
	 */
	if (tableFooter->stripeMetadataList != NIL)
	{
		StripeMetadata *lastStripe = NULL;
		uint64 lastStripeSize = 0;
		int fseekResult = 0;

		lastStripe = llast(tableFooter->stripeMetadataList);
		lastStripeSize += lastStripe->skipListLength;
		lastStripeSize += lastStripe->dataLength;
		lastStripeSize += lastStripe->footerLength;

		currentFileOffset = lastStripe->fileOffset + lastStripeSize;

		errno = 0;
		fseekResult = fseeko(tableFile, currentFileOffset, SEEK_SET);
		if (fseekResult != 0)
		{
			ereport(ERROR, (errcode_for_file_access(),
							errmsg("could not seek in file \"%s\": %m", filename)));
		}
	}

	/* get comparison function pointers for each of the columns */
	columnCount = tupleDescriptor->natts;
	comparisonFunctionArray = palloc0(columnCount * sizeof(FmgrInfo *));
	for (columnIndex = 0; columnIndex < columnCount; columnIndex++)
	{
		Oid typeId = tupleDescriptor->attrs[columnIndex]->atttypid;
		FmgrInfo *comparisonFunction = GetFunctionInfoOrNull(typeId, BTREE_AM_OID,
															 BTORDER_PROC);
		comparisonFunctionArray[columnIndex] = comparisonFunction;
	}

	/*
	 * We allocate all stripe specific data in the stripeWriteContext, and
	 * reset this memory context once we have flushed the stripe to the file.
	 * This is to avoid memory leaks.
	 */
	stripeWriteContext = AllocSetContextCreate(CurrentMemoryContext,
											   "Stripe Write Memory Context",
											   ALLOCSET_DEFAULT_MINSIZE,
											   ALLOCSET_DEFAULT_INITSIZE,
											   ALLOCSET_DEFAULT_MAXSIZE);

	columnMaskArray = palloc(columnCount * sizeof(bool));
	memset(columnMaskArray, true, columnCount);

	blockDataBuffers = CreateBlockDataBuffersArray(columnCount, columnMaskArray,
												   blockRowCount);

	writeState = palloc0(sizeof(TableWriteState));
	writeState->tableFile = tableFile;
	writeState->tableFooterFilename = tableFooterFilename;
	writeState->tableFooter = tableFooter;
	writeState->compressionType = compressionType;
	writeState->stripeMaxRowCount = stripeMaxRowCount;
	writeState->tupleDescriptor = tupleDescriptor;
	writeState->currentFileOffset = currentFileOffset;
	writeState->comparisonFunctionArray = comparisonFunctionArray;
	writeState->stripeData = NULL;
	writeState->stripeSkipList = NULL;
	writeState->stripeWriteContext = stripeWriteContext;
	writeState->blockDataBuffersArray = blockDataBuffers;
	writeState->decompressionBuffer = NULL;

	return writeState;
}


/*
 * CStoreWriteRow adds a row to the cstore file. If the stripe is not initialized,
 * we create structures to hold stripe data and skip list. Then, we serialize and
 * append data to serialized value buffer for each of the columns and update
 * corresponding skip nodes. Then, whole block data is compressed at every
 * rowBlockCount insertion. Then, if row count exceeds stripeMaxRowCount, we flush
 * the stripe, and add its metadata to the table footer.
 */
void
CStoreWriteRow(TableWriteState *writeState, Datum *columnValues, bool *columnNulls)
{
	uint32 columnIndex = 0;
	uint32 blockIndex = 0;
	uint32 blockRowIndex = 0;
	StripeData *stripeData = writeState->stripeData;
	StripeSkipList *stripeSkipList = writeState->stripeSkipList;
	uint32 columnCount = writeState->tupleDescriptor->natts;
	TableFooter *tableFooter = writeState->tableFooter;
	const uint32 blockRowCount = tableFooter->blockRowCount;
	BlockDataBuffers **blockDataBuffersArray = writeState->blockDataBuffersArray;
	MemoryContext oldContext = MemoryContextSwitchTo(writeState->stripeWriteContext);

	if (stripeData == NULL)
	{
		stripeData = CreateEmptyStripeData(writeState->stripeMaxRowCount,
										   blockRowCount, columnCount);
		stripeSkipList = CreateEmptyStripeSkipList(writeState->stripeMaxRowCount,
												   blockRowCount, columnCount);
		writeState->stripeData = stripeData;
		writeState->stripeSkipList = stripeSkipList;
		writeState->decompressionBuffer = makeStringInfo();

		/*
		 * serializedValueBuffer lives in stripe write memory context so it needs to be
		 * initialized when the stripe is created.
		 */
		for (columnIndex = 0; columnIndex < columnCount; columnIndex++)
		{
			BlockDataBuffers *blockDataBuffers = blockDataBuffersArray[columnIndex];
			blockDataBuffers->serializedValueBuffer = makeStringInfo();
		}
	}

	blockIndex = stripeData->rowCount / blockRowCount;
	blockRowIndex = stripeData->rowCount % blockRowCount;

	for (columnIndex = 0; columnIndex < columnCount; columnIndex++)
	{
		BlockDataBuffers *blockDataBuffers = blockDataBuffersArray[columnIndex];
		ColumnBlockSkipNode **blockSkipNodeArray = stripeSkipList->blockSkipNodeArray;
		ColumnBlockSkipNode *blockSkipNode =
			&blockSkipNodeArray[columnIndex][blockIndex];

		if (columnNulls[columnIndex])
		{
			blockDataBuffers->existsArray[blockRowIndex] = false;
		}
		else
		{
			FmgrInfo *comparisonFunction =
				writeState->comparisonFunctionArray[columnIndex];
			Form_pg_attribute attributeForm =
				writeState->tupleDescriptor->attrs[columnIndex];
			bool columnTypeByValue = attributeForm->attbyval;
			int columnTypeLength = attributeForm->attlen;
			Oid columnCollation = attributeForm->attcollation;
<<<<<<< HEAD
			char columnTypeAlign  = attributeForm->attalign;

			blockDataBuffers->existsArray[blockRowIndex] = true;

			SerializeSingleDatum(blockDataBuffers->serializedValueBuffer,
								 columnValues[columnIndex], columnTypeByValue,
								 columnTypeLength, columnTypeAlign);
=======
			Datum columnValue = columnValues[columnIndex];

			/* detoast variable length attributes if necessary */
			if (columnTypeLength == -1)
			{
				struct varlena *detoastedValue = PG_DETOAST_DATUM(columnValue);

				columnValue  = PointerGetDatum(detoastedValue);
			}

			blockData->existsArray[blockRowIndex] = true;
			blockData->valueArray[blockRowIndex] = DatumCopy(columnValue,
															 columnTypeByValue,
															 columnTypeLength);
>>>>>>> 5d69df98

			UpdateBlockSkipNodeMinMax(blockSkipNode, columnValues[columnIndex],
									  columnTypeByValue, columnTypeLength,
									  columnCollation, comparisonFunction);
		}

		blockSkipNode->rowCount++;
	}

	stripeSkipList->blockCount = blockIndex + 1;

	/* last row of the block is inserted serialize the block */
	if (blockRowIndex == blockRowCount - 1 )
	{
		SerializeBlockData(writeState, blockIndex, blockRowCount);
	}

	stripeData->rowCount++;
	if (stripeData->rowCount >= writeState->stripeMaxRowCount)
	{
		StripeMetadata stripeMetadata = FlushStripe(writeState);
		MemoryContextReset(writeState->stripeWriteContext);

		/* set stripe data and skip list to NULL so they are recreated next time */
		writeState->stripeData = NULL;
		writeState->stripeSkipList = NULL;

		/*
		 * Append stripeMetadata in old context so next MemoryContextReset
		 * doesn't free it.
		 */
		MemoryContextSwitchTo(oldContext);
		AppendStripeMetadata(tableFooter, stripeMetadata);
	}
	else
	{
		MemoryContextSwitchTo(oldContext);
	}
}


/*
 * CStoreEndWrite finishes a cstore data load operation. If we have an unflushed
 * stripe, we flush it. Then, we sync and close the cstore data file. Last, we
 * flush the footer to a temporary file, and atomically rename this temporary
 * file to the original footer file.
 */
void
CStoreEndWrite(TableWriteState *writeState)
{
	StringInfo tableFooterFilename = NULL;
	StringInfo tempTableFooterFileName = NULL;
	int renameResult = 0;
	int columnCount = writeState->tupleDescriptor->natts;
	StripeData *stripeData = writeState->stripeData;

	if (stripeData != NULL)
	{
		MemoryContext oldContext = MemoryContextSwitchTo(writeState->stripeWriteContext);

		StripeMetadata stripeMetadata = FlushStripe(writeState);
		MemoryContextReset(writeState->stripeWriteContext);

		MemoryContextSwitchTo(oldContext);
		AppendStripeMetadata(writeState->tableFooter, stripeMetadata);
	}

	SyncAndCloseFile(writeState->tableFile);

	tableFooterFilename = writeState->tableFooterFilename;
	tempTableFooterFileName = makeStringInfo();
	appendStringInfo(tempTableFooterFileName, "%s%s", tableFooterFilename->data,
					 CSTORE_TEMP_FILE_SUFFIX);

	CStoreWriteFooter(tempTableFooterFileName, writeState->tableFooter);

	renameResult = rename(tempTableFooterFileName->data, tableFooterFilename->data);
	if (renameResult != 0)
	{
		ereport(ERROR, (errcode_for_file_access(),
						errmsg("could not rename file \"%s\" to \"%s\": %m",
							   tempTableFooterFileName->data,
							   tableFooterFilename->data)));
	}

	pfree(tempTableFooterFileName->data);
	pfree(tempTableFooterFileName);

	MemoryContextDelete(writeState->stripeWriteContext);
	list_free_deep(writeState->tableFooter->stripeMetadataList);
	pfree(writeState->tableFooter);
	pfree(writeState->tableFooterFilename->data);
	pfree(writeState->tableFooterFilename);
	pfree(writeState->comparisonFunctionArray);
	FreeColumnBlockDataBuffers(writeState->blockDataBuffersArray, columnCount);
	pfree(writeState);
}


/*
 * CStoreWriteFooter writes the given footer to given file. First, the function
 * serializes and writes the footer to the file. Then, the function serializes
 * and writes the postscript. Then, the function writes the postscript size as
 * the last byte of the file. Last, the function syncs and closes the footer file.
 */
static void
CStoreWriteFooter(StringInfo tableFooterFilename, TableFooter *tableFooter)
{
	FILE *tableFooterFile = NULL;
	StringInfo tableFooterBuffer = NULL;
	StringInfo postscriptBuffer = NULL;
	uint8 postscriptSize = 0;

	tableFooterFile = AllocateFile(tableFooterFilename->data, PG_BINARY_W);
	if (tableFooterFile == NULL)
	{
		ereport(ERROR, (errcode_for_file_access(),
						errmsg("could not open file \"%s\" for writing: %m",
							   tableFooterFilename->data)));
	}

	/* write the footer */
	tableFooterBuffer = SerializeTableFooter(tableFooter);
	WriteToFile(tableFooterFile, tableFooterBuffer->data, tableFooterBuffer->len);

	/* write the postscript */
	postscriptBuffer = SerializePostScript(tableFooterBuffer->len);
	WriteToFile(tableFooterFile, postscriptBuffer->data, postscriptBuffer->len);

	/* write the 1-byte postscript size */
	Assert(postscriptBuffer->len < CSTORE_POSTSCRIPT_SIZE_MAX);
	postscriptSize = postscriptBuffer->len;
	WriteToFile(tableFooterFile, &postscriptSize, CSTORE_POSTSCRIPT_SIZE_LENGTH);

	SyncAndCloseFile(tableFooterFile);

	pfree(tableFooterBuffer->data);
	pfree(tableFooterBuffer);
	pfree(postscriptBuffer->data);
	pfree(postscriptBuffer);
}


/*
 * CreateEmptyStripeData allocates an empty StripeData structure with the given
 * column count.
 */
static StripeData *
CreateEmptyStripeData(uint32 stripeMaxRowCount, uint32 blockRowCount,
					  uint32 columnCount)
{
	StripeData *stripeData = NULL;
	uint32 columnIndex = 0;
	uint32 maxBlockCount = (stripeMaxRowCount / blockRowCount) + 1;

	ColumnData **columnDataArray = palloc0(columnCount * sizeof(ColumnData *));
	BlockDataBuffers **blockDataBuffersArray =
			palloc0(columnCount * sizeof(BlockDataBuffers*));

	for (columnIndex = 0; columnIndex < columnCount; columnIndex++)
	{
		uint32 blockIndex = 0;
		ColumnBlockData **blockDataArray = NULL;
		BlockDataBuffers *blockDataBuffers = palloc0(sizeof(BlockDataBuffers));
		bool *existsArray = palloc0(blockRowCount * sizeof(bool));
		Datum *valueArray = palloc0(blockRowCount * sizeof(Datum));

		blockDataBuffers->existsArray = existsArray;
		blockDataBuffers->valueArray = valueArray;
		blockDataBuffers->serializedValueBuffer = NULL;
		blockDataBuffersArray[columnIndex] = blockDataBuffers;
		blockDataArray = palloc0(maxBlockCount * sizeof(ColumnBlockData *));
		for (blockIndex = 0; blockIndex < maxBlockCount; blockIndex++)
		{
			blockDataArray[blockIndex] = palloc0(sizeof(ColumnBlockData));
			blockDataArray[blockIndex]->existBuffer = NULL;
			blockDataArray[blockIndex]->valueBuffer = NULL;
			blockDataArray[blockIndex]->rowCount = 0;
			blockDataArray[blockIndex]->valueCompressionType = COMPRESSION_NONE;
		}

		columnDataArray[columnIndex] = palloc0(sizeof(ColumnData));
		columnDataArray[columnIndex]->blockDataArray = blockDataArray;
	}

	stripeData = palloc0(sizeof(StripeData));
	stripeData->columnDataArray = columnDataArray;
	stripeData->columnCount = columnCount;
	stripeData->rowCount = 0;

	return stripeData;
}


/*
 * CreateEmptyStripeSkipList allocates an empty StripeSkipList structure with
 * the given column count. This structure has enough blocks to hold statistics
 * for stripeMaxRowCount rows.
 */
static StripeSkipList *
CreateEmptyStripeSkipList(uint32 stripeMaxRowCount, uint32 blockRowCount,
						  uint32 columnCount)
{
	StripeSkipList *stripeSkipList = NULL;
	uint32 columnIndex = 0;
	uint32 maxBlockCount = (stripeMaxRowCount / blockRowCount) + 1;

	ColumnBlockSkipNode **blockSkipNodeArray =
		palloc0(columnCount * sizeof(ColumnBlockSkipNode *));
	for (columnIndex = 0; columnIndex < columnCount; columnIndex++)
	{
		blockSkipNodeArray[columnIndex] =
			palloc0(maxBlockCount * sizeof(ColumnBlockSkipNode));
	}

	stripeSkipList = palloc0(sizeof(StripeSkipList));
	stripeSkipList->columnCount = columnCount;
	stripeSkipList->blockCount = 0;
	stripeSkipList->blockSkipNodeArray = blockSkipNodeArray;

	return stripeSkipList;
}


/*
 * FlushStripe flushes current stripe data into the file. The function first ensures
 * the last data block for each column is properly serialized and compressed. Then, 
 * the function creates the skip list and footer buffers. Finally, the function flushes the skip list, data, and footer buffers
 * to the file.
 */
static StripeMetadata
FlushStripe(TableWriteState *writeState)
{
	StripeMetadata stripeMetadata = {0, 0, 0, 0};
	uint64 skipListLength = 0;
	uint64 dataLength = 0;
	StringInfo *skipListBufferArray = NULL;
	StripeFooter *stripeFooter = NULL;
	StringInfo stripeFooterBuffer = NULL;
	uint32 columnIndex = 0;
	uint32 blockIndex = 0;
	TableFooter *tableFooter = writeState->tableFooter;
	FILE *tableFile = writeState->tableFile;
	StripeData *stripeData = writeState->stripeData;
	StripeSkipList *stripeSkipList = writeState->stripeSkipList;
	ColumnBlockSkipNode **columnSkipNodeArray = stripeSkipList->blockSkipNodeArray;
	TupleDesc tupleDescriptor = writeState->tupleDescriptor;
	uint32 columnCount = tupleDescriptor->natts;
	uint32 blockCount = stripeSkipList->blockCount;
	uint32 blockRowCount = tableFooter->blockRowCount;
	uint32 lastBlockIndex = stripeData->rowCount / blockRowCount;
	uint32 lastBlockRowCount = stripeData->rowCount % blockRowCount;

	/*
	 * check if the last block needs serialization , the last block was not serialized
	 * if it was not full yet, e.g.  (rowCount > 0)
	 */
	if (lastBlockRowCount > 0)
	{
		SerializeBlockData(writeState, lastBlockIndex, lastBlockRowCount);
	}

	/* update buffer sizes and positions in stripe skip list */
	for (columnIndex = 0; columnIndex < columnCount; columnIndex++)
	{
		ColumnBlockSkipNode *blockSkipNodeArray = columnSkipNodeArray[columnIndex];
		uint64 currentExistsBlockOffset = 0;
		uint64 currentValueBlockOffset = 0;
		ColumnData *columnData = stripeData->columnDataArray[columnIndex];

		for (blockIndex = 0; blockIndex < blockCount; blockIndex++)
		{
			ColumnBlockData *blockData = columnData->blockDataArray[blockIndex];
			uint64 existsBufferSize = blockData->existBuffer->len;
			uint64 valueBufferSize = blockData->valueBuffer->len;
			CompressionType valueCompressionType = blockData->valueCompressionType;
			ColumnBlockSkipNode *blockSkipNode = &blockSkipNodeArray[blockIndex];

			blockSkipNode->existsBlockOffset = currentExistsBlockOffset;
			blockSkipNode->existsLength = existsBufferSize;
			blockSkipNode->valueBlockOffset = currentValueBlockOffset;
			blockSkipNode->valueLength = valueBufferSize;
			blockSkipNode->valueCompressionType = valueCompressionType;

			currentExistsBlockOffset += existsBufferSize;
			currentValueBlockOffset += valueBufferSize;
		}
	}

	/* create skip list and footer buffers */
	skipListBufferArray = CreateSkipListBufferArray(stripeSkipList, tupleDescriptor);
	stripeFooter = CreateStripeFooter(stripeSkipList, skipListBufferArray);
	stripeFooterBuffer = SerializeStripeFooter(stripeFooter);

	/*
	 * Each stripe has three sections:
	 * (1) Skip list, which contains statistics for each column block, and can
	 * be used to skip reading row blocks that are refuted by WHERE clause list,
	 * (2) Data section, in which we store data for each column continuously.
	 * We store data for each for each column in blocks. For each block, we
	 * store two buffers: "exists" buffer, and "value" buffer. "exists" buffer
	 * tells which values are not NULL. "value" buffer contains values for
	 * present values. For each column, we first store all "exists" buffers,
	 * and then all "value" buffers.
	 * (3) Stripe footer, which contains the skip list buffer size, exists buffer
	 * size, and value buffer size for each of the columns.
	 *
	 * We start by flushing the skip list buffers.
	 */
	for (columnIndex = 0; columnIndex < columnCount; columnIndex++)
	{
		StringInfo skipListBuffer = skipListBufferArray[columnIndex];
		WriteToFile(tableFile, skipListBuffer->data, skipListBuffer->len);
	}

	/* then, we flush the data buffers */
	for (columnIndex = 0; columnIndex < columnCount; columnIndex++)
	{
		ColumnData *columnData = stripeData->columnDataArray[columnIndex];
		uint32 blockIndex = 0;

		for (blockIndex = 0; blockIndex < stripeSkipList->blockCount; blockIndex++)
		{
			ColumnBlockData *blockData = columnData->blockDataArray[blockIndex];
			StringInfo existsBuffer = blockData->existBuffer;

			WriteToFile(tableFile, existsBuffer->data, existsBuffer->len);
		}

		for (blockIndex = 0; blockIndex < stripeSkipList->blockCount; blockIndex++)
		{
			ColumnBlockData *blockData = columnData->blockDataArray[blockIndex];
			StringInfo valueBuffer = blockData->valueBuffer;

			WriteToFile(tableFile, valueBuffer->data, valueBuffer->len);
		}
	}

	/* finally, we flush the footer buffer */
	WriteToFile(tableFile, stripeFooterBuffer->data, stripeFooterBuffer->len);

	/* set stripe metadata */
	for (columnIndex = 0; columnIndex < columnCount; columnIndex++)
	{
		skipListLength += stripeFooter->skipListSizeArray[columnIndex];
		dataLength += stripeFooter->existsSizeArray[columnIndex];
		dataLength += stripeFooter->valueSizeArray[columnIndex];
	}

	stripeMetadata.fileOffset = writeState->currentFileOffset;
	stripeMetadata.skipListLength = skipListLength;
	stripeMetadata.dataLength = dataLength;
	stripeMetadata.footerLength = stripeFooterBuffer->len;

	/* advance current file offset */
	writeState->currentFileOffset += skipListLength;
	writeState->currentFileOffset += dataLength;
	writeState->currentFileOffset += stripeFooterBuffer->len;

	return stripeMetadata;
}


/*
 * CreateSkipListBufferArray serializes the skip list for each column of the
 * given stripe and returns the result as an array.
 */
static StringInfo *
CreateSkipListBufferArray(StripeSkipList *stripeSkipList, TupleDesc tupleDescriptor)
{
	StringInfo *skipListBufferArray = NULL;
	uint32 columnIndex = 0;
	uint32 columnCount = stripeSkipList->columnCount;

	skipListBufferArray = palloc0(columnCount * sizeof(StringInfo));
	for (columnIndex = 0; columnIndex < columnCount; columnIndex++)
	{
		StringInfo skipListBuffer = NULL;
		ColumnBlockSkipNode *blockSkipNodeArray =
			stripeSkipList->blockSkipNodeArray[columnIndex];
		Form_pg_attribute attributeForm = tupleDescriptor->attrs[columnIndex];

		skipListBuffer = SerializeColumnSkipList(blockSkipNodeArray,
												 stripeSkipList->blockCount,
												 attributeForm->attbyval,
												 attributeForm->attlen);

		skipListBufferArray[columnIndex] = skipListBuffer;
	}

	return skipListBufferArray;
}


/* Creates and returns the footer for given stripe. */
static StripeFooter *
CreateStripeFooter(StripeSkipList *stripeSkipList, StringInfo *skipListBufferArray)
{
	StripeFooter *stripeFooter = NULL;
	uint32 columnIndex = 0;
	uint32 columnCount = stripeSkipList->columnCount;
	uint64 *skipListSizeArray = palloc0(columnCount * sizeof(uint64));
	uint64 *existsSizeArray = palloc0(columnCount * sizeof(uint64));
	uint64 *valueSizeArray = palloc0(columnCount * sizeof(uint64));

	for (columnIndex = 0; columnIndex < columnCount; columnIndex++)
	{
		ColumnBlockSkipNode *blockSkipNodeArray =
			stripeSkipList->blockSkipNodeArray[columnIndex];
		uint32 blockIndex = 0;

		for (blockIndex = 0; blockIndex < stripeSkipList->blockCount; blockIndex++)
		{
			existsSizeArray[columnIndex] += blockSkipNodeArray[blockIndex].existsLength;
			valueSizeArray[columnIndex] += blockSkipNodeArray[blockIndex].valueLength;
		}
		skipListSizeArray[columnIndex] = skipListBufferArray[columnIndex]->len;
	}

	stripeFooter = palloc0(sizeof(StripeFooter));
	stripeFooter->columnCount = columnCount;
	stripeFooter->skipListSizeArray = skipListSizeArray;
	stripeFooter->existsSizeArray = existsSizeArray;
	stripeFooter->valueSizeArray = valueSizeArray;

	return stripeFooter;
}


/*
 * SerializeBoolArray serializes the given boolean array and returns the result
 * as a StringInfo. This function packs every 8 boolean values into one byte.
 */
static StringInfo
SerializeBoolArray(bool *boolArray, uint32 boolArrayLength)
{
	StringInfo boolArrayBuffer = NULL;
	uint32 boolArrayIndex = 0;
	uint32 byteCount = (boolArrayLength + 7) / 8;

	boolArrayBuffer = makeStringInfo();
	enlargeStringInfo(boolArrayBuffer, byteCount);
	boolArrayBuffer->len = byteCount;
	memset(boolArrayBuffer->data, 0, byteCount);

	for (boolArrayIndex = 0; boolArrayIndex < boolArrayLength; boolArrayIndex++)
	{
		if (boolArray[boolArrayIndex])
		{
			uint32 byteIndex = boolArrayIndex / 8;
			uint32 bitIndex = boolArrayIndex % 8;
			boolArrayBuffer->data[byteIndex] |= (1 << bitIndex);
		}
	}

	return boolArrayBuffer;
}


/*
 * SerializeSingleDatum serializes the given datum value and appends it to the
 * provided string info buffer.
 */
static void
SerializeSingleDatum(StringInfo datumBuffer, Datum datum, bool datumTypeByValue,
					 int datumTypeLength, char datumTypeAlign)
{
	uint32 datumLength = att_addlength_datum(0, datumTypeLength, datum);
	uint32 datumLengthAligned = att_align_nominal(datumLength, datumTypeAlign);
	char *currentDatumDataPointer = NULL;

	enlargeStringInfo(datumBuffer, datumLengthAligned);

	currentDatumDataPointer = datumBuffer->data + datumBuffer->len;
	memset(currentDatumDataPointer, 0, datumLengthAligned);

	if (datumTypeLength > 0)
	{
		if (datumTypeByValue)
		{
			store_att_byval(currentDatumDataPointer, datum, datumTypeLength);
		}
		else
		{
			memcpy(currentDatumDataPointer, DatumGetPointer(datum), datumTypeLength);
		}
	}
	else
	{
		Assert(!datumTypeByValue);
		memcpy(currentDatumDataPointer, DatumGetPointer(datum), datumLength);
	}
	
	datumBuffer->len += datumLengthAligned;
}


/*
 * SerializeBlockData serializes and compresses block data at given block index with given
 * compression type for every column.
 */
static void
SerializeBlockData(TableWriteState *writeState, uint32 blockIndex, uint32 rowCount)
{
	uint32 columnIndex = 0;
	StripeData *stripeData = writeState->stripeData;
	BlockDataBuffers **blockDataBuffersArray = writeState->blockDataBuffersArray;
	CompressionType requestedCompressionType = writeState->compressionType;
	const uint32 columnCount = stripeData->columnCount;
	StringInfo decompressionBuffer = writeState->decompressionBuffer;

	/* serialize exist values, data values are already serialized */
	for (columnIndex = 0; columnIndex < columnCount; columnIndex++)
	{
		ColumnData *columnData = stripeData->columnDataArray[columnIndex];
		ColumnBlockData *serializedBlockData =
				columnData->blockDataArray[blockIndex];
		BlockDataBuffers *blockDataBuffers = blockDataBuffersArray[columnIndex];

		serializedBlockData->existBuffer =
				SerializeBoolArray(blockDataBuffers->existsArray, rowCount);
		serializedBlockData->rowCount = rowCount;
	}

	/*
	 * check and compress value buffers, if a value buffer is not compressable
	 * then keep it as uncompressed, store compression information.
	 */
	for (columnIndex = 0; columnIndex < columnCount; columnIndex++)
	{
		uint64 maximumLength = 0;
		bool compressable = false;
		ColumnData *columnData = stripeData->columnDataArray[columnIndex];
		ColumnBlockData *serializedBlockData =
				columnData->blockDataArray[blockIndex];
		BlockDataBuffers *blockDataBuffers = blockDataBuffersArray[columnIndex];
		StringInfo serializedValueBuffer = NULL;
		CompressionType actualCompressionType = COMPRESSION_NONE;

		serializedValueBuffer = blockDataBuffers->serializedValueBuffer;

		/* the only other supported compression type is pg_lz for now */
		Assert(requestedCompressionType == COMPRESSION_NONE ||
			   requestedCompressionType == COMPRESSION_PG_LZ);

		/*
		 * if serializedValueBuffer is be compressed, update serializedValueBuffer
		 * with compressed data and store compression type.
		 */
		if (requestedCompressionType == COMPRESSION_PG_LZ)
		{
			maximumLength = PGLZ_MAX_OUTPUT(serializedValueBuffer->len);

			resetStringInfo(decompressionBuffer);
			enlargeStringInfo(decompressionBuffer, maximumLength);

			compressable = pglz_compress((const char *) serializedValueBuffer->data,
										  serializedValueBuffer->len,
										  (PGLZ_Header *)decompressionBuffer->data,
										  PGLZ_strategy_always);

			if (compressable)
			{
				serializedValueBuffer = decompressionBuffer;
				serializedValueBuffer->len = VARSIZE(serializedValueBuffer->data);
				actualCompressionType = COMPRESSION_PG_LZ;
			}
		}

		/* store (compressed) value buffer */
		serializedBlockData->valueCompressionType = actualCompressionType;
		serializedBlockData->valueBuffer =
				CopyStringInfo(serializedValueBuffer);

		/* uncompressedDataBuffer needs to be reset for next block's data */
		resetStringInfo(blockDataBuffers->serializedValueBuffer);
	}
}


/*
 * UpdateBlockSkipNodeMinMax takes the given column value, and checks if this
 * value falls outside the range of minimum/maximum values of the given column
 * block skip node. If it does, the function updates the column block skip node
 * accordingly.
 */
static void
UpdateBlockSkipNodeMinMax(ColumnBlockSkipNode *blockSkipNode, Datum columnValue,
						  bool columnTypeByValue, int columnTypeLength,
						  Oid columnCollation, FmgrInfo *comparisonFunction)
{
	bool hasMinMax = blockSkipNode->hasMinMax;
	Datum previousMinimum = blockSkipNode->minimumValue;
	Datum previousMaximum = blockSkipNode->maximumValue;
	Datum currentMinimum = 0;
	Datum currentMaximum = 0;

	/* if type doesn't have a comparison function, skip min/max values */
	if (comparisonFunction == NULL)
	{
		return;
	}

	if (!hasMinMax)
	{
		currentMinimum = DatumCopy(columnValue, columnTypeByValue, columnTypeLength);
		currentMaximum = DatumCopy(columnValue, columnTypeByValue, columnTypeLength);
	}
	else
	{
		Datum minimumComparisonDatum = FunctionCall2Coll(comparisonFunction,
														 columnCollation, columnValue,
														 previousMinimum);
		Datum maximumComparisonDatum = FunctionCall2Coll(comparisonFunction,
														 columnCollation, columnValue,
														 previousMaximum);
		int minimumComparison = DatumGetInt32(minimumComparisonDatum);
		int maximumComparison = DatumGetInt32(maximumComparisonDatum);

		if (minimumComparison < 0)
		{
			currentMinimum = DatumCopy(columnValue, columnTypeByValue, columnTypeLength);
		}
		else
		{
			currentMinimum = previousMinimum;
		}

		if (maximumComparison > 0)
		{
			currentMaximum = DatumCopy(columnValue, columnTypeByValue, columnTypeLength);
		}
		else
		{
			currentMaximum = previousMaximum;
		}
	}

	blockSkipNode->hasMinMax = true;
	blockSkipNode->minimumValue = currentMinimum;
	blockSkipNode->maximumValue = currentMaximum;
}


/* Creates a copy of the given datum. */
static Datum
DatumCopy(Datum datum, bool datumTypeByValue, int datumTypeLength)
{
	Datum datumCopy = 0;

	if (datumTypeByValue)
	{
		datumCopy = datum;
	}
	else
	{
		uint32 datumLength = att_addlength_datum(0, datumTypeLength, datum);
		char *datumData = palloc0(datumLength);
		memcpy(datumData, DatumGetPointer(datum), datumLength);

		datumCopy = PointerGetDatum(datumData);
	}

	return datumCopy;
}


/*
 * AppendStripeMetadata adds a copy of given stripeMetadata to the given
 * table footer's stripeMetadataList.
 */
static void
AppendStripeMetadata(TableFooter *tableFooter, StripeMetadata stripeMetadata)
{
	StripeMetadata *stripeMetadataCopy = palloc0(sizeof(StripeMetadata));
	memcpy(stripeMetadataCopy, &stripeMetadata, sizeof(StripeMetadata));

	tableFooter->stripeMetadataList = lappend(tableFooter->stripeMetadataList,
											  stripeMetadataCopy);
}


/* Writes the given data to the given file pointer and checks for errors. */
static void
WriteToFile(FILE *file, void *data, uint32 dataLength)
{
	int writeResult = 0;
	int errorResult = 0;

	if (dataLength == 0)
	{
		return;
	}

	errno = 0;
	writeResult = fwrite(data, dataLength, 1, file);
	if (writeResult != 1)
	{
		ereport(ERROR, (errcode_for_file_access(),
						errmsg("could not write file: %m")));
	}

	errorResult = ferror(file);
	if (errorResult != 0)
	{
		ereport(ERROR, (errcode_for_file_access(),
						errmsg("error in file: %m")));
	}
}


/* Flushes, syncs, and closes the given file pointer and checks for errors. */
static void
SyncAndCloseFile(FILE *file)
{
	int flushResult = 0;
	int syncResult = 0;
	int errorResult = 0;
	int freeResult = 0;

	errno = 0;
	flushResult = fflush(file);
	if (flushResult != 0)
	{
		ereport(ERROR, (errcode_for_file_access(),
						errmsg("could not flush file: %m")));
	}

	syncResult = pg_fsync(fileno(file));
	if (syncResult != 0)
	{
		ereport(ERROR, (errcode_for_file_access(),
						errmsg("could not sync file: %m")));
	}

	errorResult = ferror(file);
	if (errorResult != 0)
	{
		ereport(ERROR, (errcode_for_file_access(),
						errmsg("error in file: %m")));
	}

	freeResult = FreeFile(file);
	if (freeResult != 0)
	{
		ereport(ERROR, (errcode_for_file_access(),
						errmsg("could not close file: %m")));
	}
}


/*
 * CopyStringInfo creates a deep copy of given source string allocating only needed
 * amount of memory.
 */
static StringInfo
CopyStringInfo(StringInfo sourceString)
{
	StringInfo targetString = palloc0(sizeof(StringInfoData));

	if (sourceString->len > 0)
	{
		targetString->data = palloc0(sourceString->len);
		targetString->len = sourceString->len;
		targetString->maxlen = sourceString->len;
		memcpy(targetString->data, sourceString->data, sourceString->len);
	}

	return targetString;
}<|MERGE_RESOLUTION|>--- conflicted
+++ resolved
@@ -256,15 +256,7 @@
 			bool columnTypeByValue = attributeForm->attbyval;
 			int columnTypeLength = attributeForm->attlen;
 			Oid columnCollation = attributeForm->attcollation;
-<<<<<<< HEAD
 			char columnTypeAlign  = attributeForm->attalign;
-
-			blockDataBuffers->existsArray[blockRowIndex] = true;
-
-			SerializeSingleDatum(blockDataBuffers->serializedValueBuffer,
-								 columnValues[columnIndex], columnTypeByValue,
-								 columnTypeLength, columnTypeAlign);
-=======
 			Datum columnValue = columnValues[columnIndex];
 
 			/* detoast variable length attributes if necessary */
@@ -275,11 +267,11 @@
 				columnValue  = PointerGetDatum(detoastedValue);
 			}
 
-			blockData->existsArray[blockRowIndex] = true;
-			blockData->valueArray[blockRowIndex] = DatumCopy(columnValue,
-															 columnTypeByValue,
-															 columnTypeLength);
->>>>>>> 5d69df98
+			blockDataBuffers->existsArray[blockRowIndex] = true;
+
+			SerializeSingleDatum(blockDataBuffers->serializedValueBuffer,
+								 columnValues[columnIndex], columnTypeByValue,
+								 columnTypeLength, columnTypeAlign);
 
 			UpdateBlockSkipNodeMinMax(blockSkipNode, columnValues[columnIndex],
 									  columnTypeByValue, columnTypeLength,
